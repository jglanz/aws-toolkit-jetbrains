// Copyright 2019 Amazon.com, Inc. or its affiliates. All Rights Reserved.
// SPDX-License-Identifier: Apache-2.0

package software.aws.toolkits.jetbrains.services.cloudformation.yaml

import com.intellij.openapi.Disposable
import com.intellij.openapi.application.runWriteAction
import com.intellij.openapi.fileTypes.FileTypeManager
import com.intellij.openapi.fileTypes.ex.FakeFileType
import com.intellij.openapi.fileTypes.ex.FileTypeManagerEx
import com.intellij.openapi.util.Disposer
import com.intellij.openapi.vfs.VirtualFile
import com.intellij.testFramework.runInEdtAndGet
import com.intellij.testFramework.runInEdtAndWait
import org.assertj.core.api.Assertions.assertThat
import org.assertj.core.api.Assertions.assertThatThrownBy
import org.jetbrains.annotations.NotNull
import org.junit.Rule
import org.junit.Test
import org.junit.rules.TemporaryFolder
import software.aws.toolkits.jetbrains.services.cloudformation.CloudFormationTemplate
import software.aws.toolkits.jetbrains.services.cloudformation.LambdaFunction
import software.aws.toolkits.jetbrains.services.cloudformation.SamFunction
import software.aws.toolkits.jetbrains.utils.rules.CodeInsightTestFixtureRule
import software.aws.toolkits.resources.message
import java.io.File
import kotlin.test.assertNotNull
import kotlin.test.assertNull

class YamlCloudFormationTemplateTest {
    @Rule
    @JvmField
    val projectRule = CodeInsightTestFixtureRule()

    @Rule
    @JvmField
    val folderRule = TemporaryFolder()

    @Test
    fun canListResources() {
        val template = yamlTemplate()
        runInEdtAndWait {
            assertThat(template.resources().toList()).hasSize(2)
        }
    }

    @Test
    fun canListResourcesWithGlobals() {
        val template = yamlTemplate(template = TEST_TEMPLATE_WITH_GLOBALS)
        runInEdtAndWait {
            assertThat(template.resources().toList()).hasSize(3)
        }
    }

    @Test
    fun noResourcesReturnsEmpty() {
        val template = yamlTemplate("""
Description: "Some description"
        """.trimIndent())
        runInEdtAndWait {
            assertThat(template.resources().toList()).isEmpty()
        }
    }

    @Test
    fun emptyResourcesReturnsEmpty() {
        val template = yamlTemplate("""
Description: "Some description"
Resources:


        """.trimIndent())
        runInEdtAndWait {
            assertThat(template.resources().toList()).isEmpty()
        }
    }

    @Test
    fun partialResourceIsIgnored() {
        val template = yamlTemplate("""
Description: "Some description"
Resources:
    Foo:
        """.trimIndent())
        runInEdtAndWait {
            assertThat(template.resources().toList()).isEmpty()
        }
    }

    @Test
    fun canListParameters() {
        val template = yamlTemplate()
        runInEdtAndWait {
            assertThat(template.parameters().toList()).hasSize(2)
        }
    }

    @Test
    fun noParametersReturnsEmpty() {
        val template = yamlTemplate("""
Description: "Some description"
        """.trimIndent())
        runInEdtAndWait {
            assertThat(template.parameters().toList()).isEmpty()
        }
    }

    @Test
    fun emptyParametersReturnsEmpty() {
        val template = yamlTemplate("""
Description: "Some description"
Parameters:


        """.trimIndent())
        runInEdtAndWait {
            assertThat(template.parameters().toList()).isEmpty()
        }
    }

    @Test
    fun nullProperties() {
        val template = yamlTemplate()
        runInEdtAndWait {
            assertThat(template.parameters().toList()).hasSize(2)
            val tableTag = template.parameters().firstOrNull { it.logicalName == "TableTag" }
            assertNotNull(tableTag)
            assertNull(tableTag.defaultValue())
            assertNotNull(tableTag.description())
            assertNull(tableTag.constraintDescription())
        }
    }

    @Test
    fun canUpdateAScalarValue() {
        val updatedTemplate = runInEdtAndGet {
            val template = yamlTemplate()
            val resource = template.getResourceByName("MyFunction")
            resource!!.setScalarProperty("CodeUri", "new/uri.jar")
            template.text()
        }

        assertThat(updatedTemplate).isEqualTo(
            """
Description: "Some description"
Parameters:
    TableName:
        Default: someTable
        Description: Storage for your data
        ConstraintDescription: No emojis
    TableTag:
        Description: Tag to add to the DynamoDb table
Resources:
    MyFunction:
        Type: AWS::Serverless::Function
        Properties:
            Handler: helloworld.App::handleRequest
            Runtime: java8
            CodeUri: new/uri.jar
    MyDynamoTable:
        Type: AWS::DynamoDB::Table
        Properties:
            AttributeDefinitions:
                - AttributeName: "ArtistId"
                  AttributeType: "S"
                - AttributeName: "Concert"
                  AttributeType: "S"
            KeySchema:
                - AttributeName: "ArtistId"
                  KeyType: "HASH"
                - AttributeName: "Concert"
                  KeyType: "RANGE"
            ProvisionedThroughput:
                ReadCapacityUnits: 1
                WriteCapacityUnits: 1
                """.trimIndent()
        )
    }

    @Test
    fun canUpdateAScalarValueWithGlobals() {
        val updatedTemplate = runInEdtAndGet {
            val template = yamlTemplate(template = TEST_TEMPLATE_WITH_GLOBALS)
            val resource = template.getResourceByName("MyFunction")
            resource!!.setScalarProperty("CodeUri", "new/uri.jar")
            template.text()
        }

        assertThat(updatedTemplate).isEqualTo(
            """
Description: "Some description"
Globals:
    Function:
        Runtime: java8
        CodeUri: target/out.jar
Resources:
    MyFunction:
        Type: AWS::Serverless::Function
        Properties:
            Handler: helloworld.App::handleRequest
            Runtime: java12
            CodeUri: new/uri.jar
    FooFunction:
        Type: AWS::Serverless::Function
        Properties:
            Handler: helloworld.App::handleRequest
    LambdaFunction:
        Type: AWS::Lambda::Function
        Properties:
            Handler: helloworld.App::handleRequest
                """.trimIndent()
        )
    }

    @Test
    fun canSaveToFile() {
        val template = yamlTemplate()
        val tempFile = File.createTempFile("tempTemplate", ".yaml")

        runInEdtAndWait {
            template.saveTo(tempFile)
        }

        assertThat(tempFile).hasContent(TEST_TEMPLATE)
    }

    @Test
    fun canParseByExtension() {
        val fakeFileType = object : FakeFileType() {
            override fun isMyFileType(@NotNull file: VirtualFile): Boolean = true

            @NotNull
            override fun getName(): String = "foo"

            @NotNull
            override fun getDescription(): String = ""
        }

        runInEdtAndWait {
            val matchYaml = FileTypeManager.parseFromString("*.canParseByExtension.yaml")
            val matchYml = FileTypeManager.parseFromString("*.canParseByExtension.yml")

            runWriteAction {
                FileTypeManagerEx.getInstance().associate(fakeFileType, matchYaml)
                FileTypeManagerEx.getInstance().associate(fakeFileType, matchYml)
            }

            Disposer.register(projectRule.fixture.testRootDisposable, Disposable {
                runWriteAction {
                    FileTypeManagerEx.getInstance().removeAssociation(fakeFileType, matchYml)
                    FileTypeManagerEx.getInstance().removeAssociation(fakeFileType, matchYaml)
                }
            })

            setOf("template.canParseByExtension.yaml", "template.canParseByExtension.yml").forEach {
                val yamlFile = projectRule.fixture.addFileToProject(it, TEST_TEMPLATE)
                assertThat(yamlFile.fileType).isEqualTo(fakeFileType)
                assertThat(CloudFormationTemplate.parse(projectRule.project, yamlFile.virtualFile)).isNotNull
            }
        }
    }

    @Test
    fun serverlessFunctionInheritsGlobalsProperties() {
        val template = yamlTemplate(template = TEST_TEMPLATE_WITH_GLOBALS)

        runInEdtAndWait {
            val samFunction = template.getResourceByName("FooFunction") as SamFunction
            assertThat(samFunction.runtime()).isEqualTo("java8")
            assertThat(samFunction.codeLocation()).isEqualTo("target/out.jar")
        }
    }

    @Test
    fun serverlessFunctionOverridesGlobalsProperties() {
        val template = yamlTemplate(template = TEST_TEMPLATE_WITH_GLOBALS)

        runInEdtAndWait {
            val samFunction = template.getResourceByName("MyFunction") as SamFunction
            assertThat(samFunction.runtime()).isEqualTo("java12")
            assertThat(samFunction.codeLocation()).isEqualTo("target/out.jar")
        }
    }

    @Test
    fun lambdaFunctionDoesNotInheritGlobalsProperties() {
        val template = yamlTemplate(template = TEST_TEMPLATE_WITH_GLOBALS)

        runInEdtAndWait {
            val lambdaFunction = template.getResourceByName("LambdaFunction") as LambdaFunction
            assertThatThrownBy { lambdaFunction.runtime() }.isInstanceOf(IllegalStateException::class.java).hasMessage(
                message("cloudformation.missing_property", "Runtime", lambdaFunction.logicalName)
            )
        }
    }

<<<<<<< HEAD
=======
    @Test
    fun invalidTemplateIsHandledGracefully() {
        val template = yamlTemplate(
            """
            foo:
              bar
            ---
            hello:
              world
            """.trimIndent()
        )

        runInEdtAndWait {
            assertThat(template.resources().toList()).isEmpty()
            assertThat(template.parameters().toList()).isEmpty()
            assertThat(template.globals().toList()).isEmpty()
        }
    }

>>>>>>> d14d9458
    private fun yamlTemplate(template: String = TEST_TEMPLATE): CloudFormationTemplate = runInEdtAndGet {
        val file = projectRule.fixture.addFileToProject("template.yaml", template)
        CloudFormationTemplate.parse(projectRule.project, file.virtualFile)
    }

    private companion object {
        val TEST_TEMPLATE =
            """
Description: "Some description"
Parameters:
    TableName:
        Default: someTable
        Description: Storage for your data
        ConstraintDescription: No emojis
    TableTag:
        Description: Tag to add to the DynamoDb table
Resources:
    MyFunction:
        Type: AWS::Serverless::Function
        Properties:
            Handler: helloworld.App::handleRequest
            Runtime: java8
            CodeUri: target/out.jar
    MyDynamoTable:
        Type: AWS::DynamoDB::Table
        Properties:
            AttributeDefinitions:
                - AttributeName: "ArtistId"
                  AttributeType: "S"
                - AttributeName: "Concert"
                  AttributeType: "S"
            KeySchema:
                - AttributeName: "ArtistId"
                  KeyType: "HASH"
                - AttributeName: "Concert"
                  KeyType: "RANGE"
            ProvisionedThroughput:
                ReadCapacityUnits: 1
                WriteCapacityUnits: 1
            """.trimIndent()

        val TEST_TEMPLATE_WITH_GLOBALS =
            """
Description: "Some description"
Globals:
    Function:
        Runtime: java8
        CodeUri: target/out.jar
Resources:
    MyFunction:
        Type: AWS::Serverless::Function
        Properties:
            Handler: helloworld.App::handleRequest
            Runtime: java12
    FooFunction:
        Type: AWS::Serverless::Function
        Properties:
            Handler: helloworld.App::handleRequest
    LambdaFunction:
        Type: AWS::Lambda::Function
        Properties:
            Handler: helloworld.App::handleRequest
            """.trimIndent()
    }
}<|MERGE_RESOLUTION|>--- conflicted
+++ resolved
@@ -294,8 +294,6 @@
         }
     }
 
-<<<<<<< HEAD
-=======
     @Test
     fun invalidTemplateIsHandledGracefully() {
         val template = yamlTemplate(
@@ -315,7 +313,6 @@
         }
     }
 
->>>>>>> d14d9458
     private fun yamlTemplate(template: String = TEST_TEMPLATE): CloudFormationTemplate = runInEdtAndGet {
         val file = projectRule.fixture.addFileToProject("template.yaml", template)
         CloudFormationTemplate.parse(projectRule.project, file.virtualFile)
