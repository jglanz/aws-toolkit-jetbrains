// Copyright 2019 Amazon.com, Inc. or its affiliates. All Rights Reserved.
// SPDX-License-Identifier: Apache-2.0

package software.aws.toolkits.jetbrains.services.lambda.java

import com.intellij.openapi.module.Module
import com.intellij.openapi.roots.ModuleRootManager
import com.intellij.openapi.util.io.FileUtil
import com.intellij.psi.PsiElement
import com.intellij.util.io.isFile
import org.assertj.core.api.Assertions
import org.assertj.core.api.Assertions.assertThat
import org.junit.Before
import software.amazon.awssdk.services.lambda.model.Runtime
import software.aws.toolkits.core.utils.zipEntries
import software.aws.toolkits.jetbrains.services.lambda.BuiltLambda
import software.aws.toolkits.jetbrains.services.lambda.LambdaBuilder
import software.aws.toolkits.jetbrains.services.lambda.execution.PathMapping
import software.aws.toolkits.jetbrains.services.lambda.sam.SamOptions
import software.aws.toolkits.jetbrains.settings.SamSettings
import java.nio.file.Files
import java.nio.file.Path
import kotlin.streams.toList

abstract class BaseLambdaBuilderTest {
    protected abstract val lambdaBuilder: LambdaBuilder

    @Before
    open fun setUp() {
        SamSettings.getInstance().savedExecutablePath = System.getenv()["SAM_CLI_EXEC"]
    }

    protected fun buildLambda(
        module: Module,
        handlerElement: PsiElement,
        runtime: Runtime,
        handler: String,
        useContainer: Boolean = false
    ): BuiltLambda {
        val samOptions = SamOptions()
        samOptions.buildInContainer = useContainer

<<<<<<< HEAD
        return lambdaBuilder.buildLambda(module, handlerElement, handler, runtime, emptyMap(), samOptions)
=======
        return lambdaBuilder.buildLambda(module, handlerElement, handler, runtime, 0, 0, emptyMap(), samOptions)
>>>>>>> d14d9458
    }

    protected fun buildLambdaFromTemplate(
        module: Module,
        template: Path,
        logicalId: String,
        useContainer: Boolean = false
    ): BuiltLambda {
        val samOptions = SamOptions()
        samOptions.buildInContainer = useContainer

        return lambdaBuilder.buildLambdaFromTemplate(module, template, logicalId, samOptions)
    }

    protected fun packageLambda(
        module: Module,
        handlerElement: PsiElement,
        runtime: Runtime,
        handler: String,
        useContainer: Boolean = false
    ): Path {
        val samOptions = SamOptions()
        samOptions.buildInContainer = useContainer

        return lambdaBuilder.packageLambda(module, handlerElement, handler, runtime, samOptions)
    }

    protected fun verifyEntries(builtLambda: BuiltLambda, vararg entries: String) {
        val basePath = builtLambda.codeLocation
        Files.walk(builtLambda.codeLocation).use {
            val lambdaEntries = it.filter(Path::isFile)
                .map { path -> FileUtil.toSystemIndependentName(basePath.relativize(path).toString()) }
                .toList()
            assertThat(lambdaEntries).containsAll(entries.toList())
        }
    }

    protected fun verifyZipEntries(lambdaZip: Path, vararg entries: String) {
        assertThat(zipEntries(lambdaZip)).containsAll(entries.toList())
    }

    protected fun verifyPathMappings(module: Module, builtLambda: BuiltLambda, vararg mappings: Pair<String, String>) {
        val basePath = ModuleRootManager.getInstance(module).contentRoots[0].path
        val updatedPaths = mappings
            .map { (path, file) ->
                PathMapping(
                    path.replace("%PROJECT_ROOT%", basePath)
                        .replace("%BUILD_ROOT%", builtLambda.codeLocation.toString()),
                    file
                )
            }
        Assertions.assertThat(builtLambda.mappings).containsAll(updatedPaths)
    }
}<|MERGE_RESOLUTION|>--- conflicted
+++ resolved
@@ -40,11 +40,7 @@
         val samOptions = SamOptions()
         samOptions.buildInContainer = useContainer
 
-<<<<<<< HEAD
-        return lambdaBuilder.buildLambda(module, handlerElement, handler, runtime, emptyMap(), samOptions)
-=======
         return lambdaBuilder.buildLambda(module, handlerElement, handler, runtime, 0, 0, emptyMap(), samOptions)
->>>>>>> d14d9458
     }
 
     protected fun buildLambdaFromTemplate(
