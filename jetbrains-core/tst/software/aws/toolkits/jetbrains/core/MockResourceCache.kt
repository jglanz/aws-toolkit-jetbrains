// Copyright 2019 Amazon.com, Inc. or its affiliates. All Rights Reserved.
// SPDX-License-Identifier: Apache-2.0

package software.aws.toolkits.jetbrains.core

import com.intellij.openapi.application.ApplicationManager
import com.intellij.openapi.components.ServiceManager
import com.intellij.openapi.project.Project
import software.aws.toolkits.core.credentials.ToolkitCredentialsProvider
import software.aws.toolkits.core.region.AwsRegion
import software.aws.toolkits.jetbrains.core.credentials.ProjectAccountSettingsManager
import software.aws.toolkits.jetbrains.services.sts.StsResources
import java.util.concurrent.CompletableFuture
import java.util.concurrent.CompletionStage
import java.util.concurrent.ConcurrentHashMap

@Suppress("UNCHECKED_CAST")
<<<<<<< HEAD
class MockResourceCache : AwsResourceCache {
    private val map = ConcurrentHashMap<String, Any>()
    override fun <T> getResourceIfPresent(resource: Resource<T>, useStale: Boolean): T? = when (resource) {
        is Resource.View<*, T> -> getResourceIfPresent(resource.underlying)?.let { resource.doMap(it) }
        is Resource.Cached<T> -> mockResourceIfPresent(resource)
    }

    override fun <T> getResourceIfPresent(resource: Resource<T>, region: AwsRegion, credentialProvider: ToolkitCredentialsProvider, useStale: Boolean): T? =
        getResourceIfPresent(resource)

    override fun <T> getResource(resource: Resource<T>, useStale: Boolean, forceFetch: Boolean): CompletionStage<T> = when (resource) {
        is Resource.View<*, T> ->
            getResource(resource.underlying, useStale, forceFetch).thenApply { resource.doMap(it as Any) }
        is Resource.Cached<T> -> {
            mockResource(resource)
        }
    }
=======
class MockResourceCache(private val project: Project) : AwsResourceCache {

    private val map = ConcurrentHashMap<CacheKey, Any>()
    private val accountSettings by lazy { ProjectAccountSettingsManager.getInstance(project) }

    override fun <T> getResourceIfPresent(resource: Resource<T>, useStale: Boolean): T? =
        getResourceIfPresent(resource, accountSettings.activeRegion, accountSettings.activeCredentialProvider, useStale)

    override fun <T> getResourceIfPresent(
        resource: Resource<T>,
        region: AwsRegion,
        credentialProvider: ToolkitCredentialsProvider,
        useStale: Boolean
    ): T? = when (resource) {
        is Resource.View<*, T> -> getResourceIfPresent(resource.underlying, region, credentialProvider)?.let { resource.doMap(it) }
        is Resource.Cached<T> -> mockResourceIfPresent(resource, region, credentialProvider)
    }

    override fun <T> getResource(resource: Resource<T>, useStale: Boolean, forceFetch: Boolean): CompletionStage<T> =
        getResource(resource, accountSettings.activeRegion, accountSettings.activeCredentialProvider, useStale, forceFetch)
>>>>>>> 7bc9d7b4

    override fun <T> getResource(
        resource: Resource<T>,
        region: AwsRegion,
        credentialProvider: ToolkitCredentialsProvider,
        useStale: Boolean,
        forceFetch: Boolean
<<<<<<< HEAD
    ): CompletionStage<T> = getResource(resource)

    private fun <T> mockResourceIfPresent(resource: Resource.Cached<T>): T? = when (val value = map[resource.id]) {
=======
    ): CompletionStage<T> = when (resource) {
        is Resource.View<*, T> -> getResource(resource.underlying, region, credentialProvider, useStale, forceFetch).thenApply { resource.doMap(it as Any) }
        is Resource.Cached<T> -> {
            mockResource(resource, region, credentialProvider)
        }
    }

    private fun <T> mockResourceIfPresent(
        resource: Resource.Cached<T>,
        region: AwsRegion,
        credentials: ToolkitCredentialsProvider
    ): T? = when (val value = map[CacheKey(resource.id, region.id, credentials.id)]) {
>>>>>>> 7bc9d7b4
        is CompletableFuture<*> -> if (value.isDone) value.get() as T else null
        else -> value as? T?
    }

<<<<<<< HEAD
    private fun <T> mockResource(resource: Resource.Cached<T>) = when (val value = map[resource.id]) {
=======
    private fun <T> mockResource(
        resource: Resource.Cached<T>,
        region: AwsRegion,
        credentials: ToolkitCredentialsProvider
    ) = when (val value = map[CacheKey(resource.id, region.id, credentials.id)]) {
>>>>>>> 7bc9d7b4
        is CompletableFuture<*> -> value as CompletionStage<T>
        else -> {
            val future = CompletableFuture<T>()
            ApplicationManager.getApplication().executeOnPooledThread {
<<<<<<< HEAD
                value?.also { future.complete(it as T) } ?: future.completeExceptionally(IllegalStateException("No value found for $resource in mock"))
=======
                value?.also { future.complete(it as T) }
                    ?: future.completeExceptionally(IllegalStateException("No value found for $resource ${region.id} ${credentials.id} in mock"))
>>>>>>> 7bc9d7b4
            }
            future
        }
    }

    override fun clear(resource: Resource<*>) {
        clear(resource, accountSettings.activeRegion, accountSettings.activeCredentialProvider)
    }

    override fun clear(resource: Resource<*>, region: AwsRegion, credentialProvider: ToolkitCredentialsProvider) {
        when (resource) {
            is Resource.Cached<*> -> map.remove(CacheKey(resource.id, region.id, credentialProvider.id))
            is Resource.View<*, *> -> clear(resource.underlying, region, credentialProvider)
        }
    }

    override fun clear() {
        map.clear()
<<<<<<< HEAD
    }

    fun <T> addEntry(resource: Resource.Cached<T>, value: T) {
        map[resource.id] = value as Any
    }

    fun <T> addEntry(resource: Resource.Cached<T>, value: CompletableFuture<T>) {
        map[resource.id] = value as Any
=======
    }

    fun <T> addEntry(resource: Resource.Cached<T>, value: T) =
        addEntry(resource, accountSettings.activeRegion.id, accountSettings.activeCredentialProvider.id, value)

    fun <T> addEntry(resource: Resource.Cached<T>, value: CompletableFuture<T>) =
        addEntry(resource, accountSettings.activeRegion.id, accountSettings.activeCredentialProvider.id, value)

    fun <T> addEntry(resource: Resource.Cached<T>, regionId: String, credentialsId: String, value: T) {
        map[CacheKey(resource.id, regionId, credentialsId)] = value as Any
    }

    fun <T> addEntry(resource: Resource.Cached<T>, regionId: String, credentialsId: String, value: CompletableFuture<T>) {
        map[CacheKey(resource.id, regionId, credentialsId)] = value as Any
    }

    fun addValidAwsCredential(regionId: String, credentialsId: String, awsAccountId: String) {
        map[CacheKey(StsResources.ACCOUNT.id, regionId, credentialsId)] = awsAccountId as Any
    }

    fun addInvalidAwsCredential(regionId: String, credentialsId: String) {
        val future = CompletableFuture<String>()
        ApplicationManager.getApplication().executeOnPooledThread {
            future.completeExceptionally(IllegalStateException("Invalid AWS credentials $credentialsId"))
        }
        map[CacheKey(StsResources.ACCOUNT.id, regionId, credentialsId)] = future
>>>>>>> 7bc9d7b4
    }

    companion object {
        @JvmStatic
        fun getInstance(project: Project): MockResourceCache = ServiceManager.getService(project, AwsResourceCache::class.java) as MockResourceCache

        private data class CacheKey(val resourceId: String, val regionId: String, val credentialsId: String)
    }
}<|MERGE_RESOLUTION|>--- conflicted
+++ resolved
@@ -15,25 +15,6 @@
 import java.util.concurrent.ConcurrentHashMap
 
 @Suppress("UNCHECKED_CAST")
-<<<<<<< HEAD
-class MockResourceCache : AwsResourceCache {
-    private val map = ConcurrentHashMap<String, Any>()
-    override fun <T> getResourceIfPresent(resource: Resource<T>, useStale: Boolean): T? = when (resource) {
-        is Resource.View<*, T> -> getResourceIfPresent(resource.underlying)?.let { resource.doMap(it) }
-        is Resource.Cached<T> -> mockResourceIfPresent(resource)
-    }
-
-    override fun <T> getResourceIfPresent(resource: Resource<T>, region: AwsRegion, credentialProvider: ToolkitCredentialsProvider, useStale: Boolean): T? =
-        getResourceIfPresent(resource)
-
-    override fun <T> getResource(resource: Resource<T>, useStale: Boolean, forceFetch: Boolean): CompletionStage<T> = when (resource) {
-        is Resource.View<*, T> ->
-            getResource(resource.underlying, useStale, forceFetch).thenApply { resource.doMap(it as Any) }
-        is Resource.Cached<T> -> {
-            mockResource(resource)
-        }
-    }
-=======
 class MockResourceCache(private val project: Project) : AwsResourceCache {
 
     private val map = ConcurrentHashMap<CacheKey, Any>()
@@ -54,7 +35,6 @@
 
     override fun <T> getResource(resource: Resource<T>, useStale: Boolean, forceFetch: Boolean): CompletionStage<T> =
         getResource(resource, accountSettings.activeRegion, accountSettings.activeCredentialProvider, useStale, forceFetch)
->>>>>>> 7bc9d7b4
 
     override fun <T> getResource(
         resource: Resource<T>,
@@ -62,11 +42,6 @@
         credentialProvider: ToolkitCredentialsProvider,
         useStale: Boolean,
         forceFetch: Boolean
-<<<<<<< HEAD
-    ): CompletionStage<T> = getResource(resource)
-
-    private fun <T> mockResourceIfPresent(resource: Resource.Cached<T>): T? = when (val value = map[resource.id]) {
-=======
     ): CompletionStage<T> = when (resource) {
         is Resource.View<*, T> -> getResource(resource.underlying, region, credentialProvider, useStale, forceFetch).thenApply { resource.doMap(it as Any) }
         is Resource.Cached<T> -> {
@@ -79,30 +54,21 @@
         region: AwsRegion,
         credentials: ToolkitCredentialsProvider
     ): T? = when (val value = map[CacheKey(resource.id, region.id, credentials.id)]) {
->>>>>>> 7bc9d7b4
         is CompletableFuture<*> -> if (value.isDone) value.get() as T else null
         else -> value as? T?
     }
 
-<<<<<<< HEAD
-    private fun <T> mockResource(resource: Resource.Cached<T>) = when (val value = map[resource.id]) {
-=======
     private fun <T> mockResource(
         resource: Resource.Cached<T>,
         region: AwsRegion,
         credentials: ToolkitCredentialsProvider
     ) = when (val value = map[CacheKey(resource.id, region.id, credentials.id)]) {
->>>>>>> 7bc9d7b4
         is CompletableFuture<*> -> value as CompletionStage<T>
         else -> {
             val future = CompletableFuture<T>()
             ApplicationManager.getApplication().executeOnPooledThread {
-<<<<<<< HEAD
-                value?.also { future.complete(it as T) } ?: future.completeExceptionally(IllegalStateException("No value found for $resource in mock"))
-=======
                 value?.also { future.complete(it as T) }
                     ?: future.completeExceptionally(IllegalStateException("No value found for $resource ${region.id} ${credentials.id} in mock"))
->>>>>>> 7bc9d7b4
             }
             future
         }
@@ -121,16 +87,6 @@
 
     override fun clear() {
         map.clear()
-<<<<<<< HEAD
-    }
-
-    fun <T> addEntry(resource: Resource.Cached<T>, value: T) {
-        map[resource.id] = value as Any
-    }
-
-    fun <T> addEntry(resource: Resource.Cached<T>, value: CompletableFuture<T>) {
-        map[resource.id] = value as Any
-=======
     }
 
     fun <T> addEntry(resource: Resource.Cached<T>, value: T) =
@@ -157,7 +113,6 @@
             future.completeExceptionally(IllegalStateException("Invalid AWS credentials $credentialsId"))
         }
         map[CacheKey(StsResources.ACCOUNT.id, regionId, credentialsId)] = future
->>>>>>> 7bc9d7b4
     }
 
     companion object {
