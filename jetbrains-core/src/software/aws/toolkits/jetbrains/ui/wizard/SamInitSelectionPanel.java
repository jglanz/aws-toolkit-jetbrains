// Copyright 2019 Amazon.com, Inc. or its affiliates. All Rights Reserved.
// SPDX-License-Identifier: Apache-2.0

package software.aws.toolkits.jetbrains.ui.wizard;

import com.intellij.openapi.ui.ComboBox;
import com.intellij.openapi.ui.FixedSizeButton;
import com.intellij.openapi.ui.ValidationInfo;
import com.intellij.ui.ColoredListCellRenderer;
import com.intellij.ui.components.JBLabel;
import com.intellij.uiDesigner.core.GridConstraints;
import com.intellij.uiDesigner.core.GridLayoutManager;
import com.intellij.uiDesigner.core.Spacer;
import java.awt.BorderLayout;
import java.awt.Insets;
import java.util.ResourceBundle;
import javax.swing.DefaultComboBoxModel;
import org.jetbrains.annotations.NotNull;
import org.jetbrains.annotations.Nullable;
import software.amazon.awssdk.services.lambda.model.Runtime;
import software.aws.toolkits.jetbrains.services.lambda.LambdaBuilder;
import software.aws.toolkits.jetbrains.services.lambda.SamNewProjectSettings;
import software.aws.toolkits.jetbrains.services.lambda.SamProjectTemplate;
import software.aws.toolkits.jetbrains.services.lambda.sam.SamCommon;

import javax.swing.JButton;
import javax.swing.JComponent;
import javax.swing.JLabel;
import javax.swing.JList;
import javax.swing.JPanel;
import javax.swing.JTextField;
import java.awt.Dimension;
import java.awt.event.ItemEvent;
import java.util.List;

@SuppressWarnings("NullableProblems")
public class SamInitSelectionPanel implements ValidatablePanel {
    @NotNull JPanel mainPanel;
    @NotNull private ComboBox<Runtime> runtimeComboBox;
    @NotNull private JTextField samExecutableField;
    @NotNull private JButton editSamExecutableButton;
    @NotNull private JBLabel samLabel;
    @NotNull private ComboBox<SamProjectTemplate> templateComboBox;
    @NotNull private JLabel runtimeLabel;
    private SdkSelectionPanel sdkSelectionUi;
    private JLabel currentSdkSelectorLabel;
    private JComponent currentSdkSelector;

    private final SamProjectGenerator generator;

    SamInitSelectionPanel(SamProjectGenerator generator) {
        this.generator = generator;
        this.currentSdkSelectorLabel = null;
        this.currentSdkSelector = null;

        LambdaBuilder.Companion.getSupportedRuntimeGroups()
<<<<<<< HEAD
            .stream()
            .flatMap(x -> x.getRuntimes().stream())
            .sorted()
            .forEach(y -> runtimeComboBox.addItem(y));
=======
                               .stream()
                               .flatMap(x -> x.getRuntimes().stream())
                               .sorted()
                               .forEach(y -> runtimeComboBox.addItem(y));
>>>>>>> d14d9458

        SamInitProjectBuilderCommon.setupSamSelectionElements(samExecutableField, editSamExecutableButton, samLabel);

        runtimeComboBox.addItemListener(l -> {
            if (l.getStateChange() == ItemEvent.SELECTED) {
                runtimeUpdate();
<<<<<<< HEAD
=======
                sdkSelectionUi.registerListeners();
>>>>>>> d14d9458
            }
        });

        runtimeUpdate();

        mainPanel.validate();
    }

    private void runtimeUpdate() {
        Runtime selectedRuntime = (Runtime) runtimeComboBox.getSelectedItem();

        templateComboBox.removeAllItems();

        // if selected runtimeComboBox is null, we're on an unsupported platform
        if (selectedRuntime == null) {
            addSdkPanel(new NoOpSdkSelectionPanel());
            return;
        }

        SamProjectTemplate.SAM_TEMPLATES.stream()
<<<<<<< HEAD
            .filter(template -> template.supportedRuntimes().contains(selectedRuntime))
            .forEach(template -> templateComboBox.addItem(template));
=======
                                        .filter(template -> template.supportedRuntimes().contains(selectedRuntime))
                                        .forEach(template -> templateComboBox.addItem(template));
>>>>>>> d14d9458
        templateComboBox.setRenderer(new ColoredListCellRenderer<SamProjectTemplate>() {
            @Override
            protected void customizeCellRenderer(@NotNull JList<? extends SamProjectTemplate> list, SamProjectTemplate value, int index, boolean selected, boolean hasFocus) {
                setIcon(value.getIcon());
                append(value.getName());
            }
        });

        this.sdkSelectionUi = SdkSelectionPanel.create(selectedRuntime, generator);
        addSdkPanel(sdkSelectionUi);
    }

    public void addSdkPanel(@NotNull SdkSelectionPanel sdkSelectionPanel) {
        JComponent sdkSelector = sdkSelectionPanel.getSdkSelectionPanel();
        JLabel label = sdkSelectionPanel.getSdkSelectionLabel();

        // glitchy behavior if we don't clean up any old panels
        if (currentSdkSelectorLabel != null) {
            mainPanel.remove(currentSdkSelectorLabel);
        }
        if (currentSdkSelector != null) {
            mainPanel.remove(currentSdkSelector);
        }
        // append SDK selector group to main panel
        // sdk selector will want to grow past bounds if width is set to -1
        sdkSelector.setMinimumSize(new Dimension(0, -1));
        // first add the panel
        GridConstraints gridConstraints = new GridConstraints();
        gridConstraints.setRow(3);
        // take up two columns if no label
        if (label == null) {
            gridConstraints.setColumn(0);
            gridConstraints.setColSpan(2);
        } else {
            gridConstraints.setColumn(1);
            gridConstraints.setColSpan(1);
        }
        gridConstraints.setHSizePolicy(GridConstraints.SIZEPOLICY_CAN_GROW | GridConstraints.SIZEPOLICY_CAN_SHRINK);
        gridConstraints.setFill(GridConstraints.FILL_HORIZONTAL);
        gridConstraints.setAnchor(GridConstraints.ANCHOR_WEST);
        mainPanel.add(sdkSelector, gridConstraints);

        // and then the label if available, and it doesn't already exist
        if (label != null) {
            gridConstraints.setColumn(0);
            gridConstraints.setColSpan(1);
            mainPanel.add(label, gridConstraints);
        }

        currentSdkSelectorLabel = label;
        currentSdkSelector = sdkSelector;
    }

    @Nullable
    @Override
    public ValidationInfo validate() {
        // validate against currently saved sam path
        String samValidationMessage = SamCommon.Companion.validate();
        if (samValidationMessage != null) {
            return new ValidationInfo(samValidationMessage, samExecutableField);
        }

        if (sdkSelectionUi == null) {
            return null;
        }

        List<ValidationInfo> validationInfoList = sdkSelectionUi.validateAll();
        if (validationInfoList == null || validationInfoList.isEmpty()) {
            return null;
        } else {
            return validationInfoList.get(0);
        }
<<<<<<< HEAD
    }

    public void registerValidators() {
        if (sdkSelectionUi != null) {
            sdkSelectionUi.registerListeners();
        }
    }

    public SamNewProjectSettings getNewProjectSettings() {
        Runtime lambdaRuntime = (Runtime) runtimeComboBox.getSelectedItem();
        SamProjectTemplate samProjectTemplate = (SamProjectTemplate) templateComboBox.getSelectedItem();

        if (lambdaRuntime == null) {
            throw new RuntimeException("No Runtime is supported in this Platform.");
        }

        if (samProjectTemplate == null) {
            throw new RuntimeException("No SAM template is supported for this runtime: " + lambdaRuntime.toString());
        }

        if (sdkSelectionUi != null) {
            return new SamNewProjectSettings(
                lambdaRuntime,
                samProjectTemplate,
                sdkSelectionUi.getSdkSettings()
            );
        } else {
            throw new RuntimeException("SDK selection panel is not initialized.");
=======
    }

    public void registerValidators() {
        if (sdkSelectionUi != null) {
            sdkSelectionUi.registerListeners();
>>>>>>> d14d9458
        }
    }

    public SamNewProjectSettings getNewProjectSettings() {
        Runtime lambdaRuntime = (Runtime) runtimeComboBox.getSelectedItem();
        SamProjectTemplate samProjectTemplate = (SamProjectTemplate) templateComboBox.getSelectedItem();

        if (lambdaRuntime == null) {
            throw new RuntimeException("No Runtime is supported in this Platform.");
        }

        if (samProjectTemplate == null) {
            throw new RuntimeException("No SAM template is supported for this runtime: " + lambdaRuntime.toString());
        }

        if (sdkSelectionUi != null) {
            return new SamNewProjectSettings(
                lambdaRuntime,
                samProjectTemplate,
                sdkSelectionUi.getSdkSettings()
            );
        } else {
            throw new RuntimeException("SDK selection panel is not initialized.");
        }
    }

}<|MERGE_RESOLUTION|>--- conflicted
+++ resolved
@@ -54,27 +54,17 @@
         this.currentSdkSelector = null;
 
         LambdaBuilder.Companion.getSupportedRuntimeGroups()
-<<<<<<< HEAD
-            .stream()
-            .flatMap(x -> x.getRuntimes().stream())
-            .sorted()
-            .forEach(y -> runtimeComboBox.addItem(y));
-=======
                                .stream()
                                .flatMap(x -> x.getRuntimes().stream())
                                .sorted()
                                .forEach(y -> runtimeComboBox.addItem(y));
->>>>>>> d14d9458
 
         SamInitProjectBuilderCommon.setupSamSelectionElements(samExecutableField, editSamExecutableButton, samLabel);
 
         runtimeComboBox.addItemListener(l -> {
             if (l.getStateChange() == ItemEvent.SELECTED) {
                 runtimeUpdate();
-<<<<<<< HEAD
-=======
                 sdkSelectionUi.registerListeners();
->>>>>>> d14d9458
             }
         });
 
@@ -95,13 +85,8 @@
         }
 
         SamProjectTemplate.SAM_TEMPLATES.stream()
-<<<<<<< HEAD
-            .filter(template -> template.supportedRuntimes().contains(selectedRuntime))
-            .forEach(template -> templateComboBox.addItem(template));
-=======
                                         .filter(template -> template.supportedRuntimes().contains(selectedRuntime))
                                         .forEach(template -> templateComboBox.addItem(template));
->>>>>>> d14d9458
         templateComboBox.setRenderer(new ColoredListCellRenderer<SamProjectTemplate>() {
             @Override
             protected void customizeCellRenderer(@NotNull JList<? extends SamProjectTemplate> list, SamProjectTemplate value, int index, boolean selected, boolean hasFocus) {
@@ -174,7 +159,6 @@
         } else {
             return validationInfoList.get(0);
         }
-<<<<<<< HEAD
     }
 
     public void registerValidators() {
@@ -203,36 +187,6 @@
             );
         } else {
             throw new RuntimeException("SDK selection panel is not initialized.");
-=======
-    }
-
-    public void registerValidators() {
-        if (sdkSelectionUi != null) {
-            sdkSelectionUi.registerListeners();
->>>>>>> d14d9458
-        }
-    }
-
-    public SamNewProjectSettings getNewProjectSettings() {
-        Runtime lambdaRuntime = (Runtime) runtimeComboBox.getSelectedItem();
-        SamProjectTemplate samProjectTemplate = (SamProjectTemplate) templateComboBox.getSelectedItem();
-
-        if (lambdaRuntime == null) {
-            throw new RuntimeException("No Runtime is supported in this Platform.");
-        }
-
-        if (samProjectTemplate == null) {
-            throw new RuntimeException("No SAM template is supported for this runtime: " + lambdaRuntime.toString());
-        }
-
-        if (sdkSelectionUi != null) {
-            return new SamNewProjectSettings(
-                lambdaRuntime,
-                samProjectTemplate,
-                sdkSelectionUi.getSdkSettings()
-            );
-        } else {
-            throw new RuntimeException("SDK selection panel is not initialized.");
         }
     }
 
