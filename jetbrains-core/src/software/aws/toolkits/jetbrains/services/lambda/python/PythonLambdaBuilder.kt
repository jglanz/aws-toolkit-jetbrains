--- conflicted
+++ resolved
@@ -10,14 +10,7 @@
 import com.intellij.openapi.vfs.VirtualFile
 import com.intellij.psi.PsiElement
 import software.aws.toolkits.jetbrains.services.lambda.LambdaBuilder
-<<<<<<< HEAD
-import software.aws.toolkits.jetbrains.services.lambda.sam.SamOptions
-import software.aws.toolkits.jetbrains.services.lambda.sam.SamTemplateUtils
 import software.aws.toolkits.resources.message
-import java.util.concurrent.CompletionStage
-=======
-import software.aws.toolkits.resources.message
->>>>>>> 78ec275e
 
 class PythonLambdaBuilder : LambdaBuilder() {
     override fun baseDirectory(module: Module, handlerElement: PsiElement): String {
@@ -31,11 +24,6 @@
 
     private fun getBaseDirectory(project: Project, virtualFile: VirtualFile): VirtualFile {
         val fileIndex = ProjectFileIndex.getInstance(project)
-<<<<<<< HEAD
-        return fileIndex.getSourceRootForFile(virtualFile)
-            ?: fileIndex.getContentRootForFile(virtualFile)
-            ?: throw IllegalStateException(message("lambda.run.configuration.handler_root_not_found"))
-=======
 
         fileIndex.getSourceRootForFile(virtualFile)?.let {
             return it
@@ -53,6 +41,5 @@
         }
 
         throw IllegalStateException(message("lambda.build.unable_to_locate_handler_root"))
->>>>>>> 78ec275e
     }
 }