--- conflicted
+++ resolved
@@ -9,11 +9,7 @@
 data class SamOptions(
     var dockerNetwork: String? = null,
     var buildInContainer: Boolean = false,
-<<<<<<< HEAD
-    var skipImagePull: Boolean = false
-=======
     var skipImagePull: Boolean = false,
     var additionalBuildArgs: String? = null,
     var additionalLocalArgs: String? = null
->>>>>>> d14d9458
 )