// Copyright 2019 Amazon.com, Inc. or its affiliates. All Rights Reserved.
// SPDX-License-Identifier: Apache-2.0

package software.aws.toolkits.jetbrains.services.lambda.execution.local

import com.intellij.execution.ExecutionBundle
import com.intellij.execution.ExecutionException
import com.intellij.execution.Executor
import com.intellij.execution.configurations.ConfigurationFactory
import com.intellij.execution.configurations.RefactoringListenerProvider
import com.intellij.execution.configurations.RuntimeConfigurationError
import com.intellij.execution.runners.ExecutionEnvironment
import com.intellij.openapi.components.service
import com.intellij.openapi.options.SettingsEditor
import com.intellij.openapi.options.SettingsEditorGroup
import com.intellij.openapi.options.ShowSettingsUtil
import com.intellij.openapi.project.Project
import com.intellij.openapi.util.io.FileUtil
import com.intellij.openapi.vfs.LocalFileSystem
import com.intellij.openapi.vfs.VfsUtil
import com.intellij.psi.NavigatablePsiElement
import com.intellij.psi.PsiElement
import com.intellij.psi.util.PsiTreeUtil
import com.intellij.refactoring.listeners.RefactoringElementAdapter
import com.intellij.refactoring.listeners.RefactoringElementListener
import com.intellij.util.ExceptionUtil
import org.jetbrains.concurrency.isPending
import software.amazon.awssdk.services.lambda.model.Runtime
import software.aws.toolkits.core.credentials.ToolkitCredentialsProvider
import software.aws.toolkits.core.region.AwsRegion
import software.aws.toolkits.core.utils.getLogger
import software.aws.toolkits.core.utils.info
import software.aws.toolkits.core.utils.tryOrNull
import software.aws.toolkits.jetbrains.services.lambda.Lambda.findPsiElementsForHandler
import software.aws.toolkits.jetbrains.services.lambda.LambdaHandlerResolver
import software.aws.toolkits.jetbrains.services.lambda.RuntimeGroup
import software.aws.toolkits.jetbrains.services.lambda.execution.LambdaRunConfigurationBase
import software.aws.toolkits.jetbrains.services.lambda.execution.LambdaRunConfigurationType
import software.aws.toolkits.jetbrains.services.lambda.runtimeGroup
import software.aws.toolkits.jetbrains.services.lambda.sam.SamCommon
import software.aws.toolkits.jetbrains.services.lambda.sam.SamOptions
import software.aws.toolkits.jetbrains.services.lambda.sam.SamTemplateUtils
import software.aws.toolkits.jetbrains.services.lambda.sam.SamVersionCache
import software.aws.toolkits.jetbrains.services.lambda.validOrNull
import software.aws.toolkits.jetbrains.services.lambda.validation.LambdaHandlerEvaluationListener
import software.aws.toolkits.jetbrains.services.lambda.validation.LambdaHandlerValidator
import software.aws.toolkits.jetbrains.services.lambda.validation.SamCliVersionEvaluationListener
import software.aws.toolkits.jetbrains.settings.AwsSettingsConfigurable
import software.aws.toolkits.jetbrains.settings.SamSettings
import software.aws.toolkits.jetbrains.ui.connection.AwsConnectionSettingsEditor
import software.aws.toolkits.jetbrains.ui.connection.addAwsConnectionEditor
import software.aws.toolkits.resources.message
import java.nio.file.Path

class LocalLambdaRunConfigurationFactory(configuration: LambdaRunConfigurationType) : ConfigurationFactory(configuration) {
    override fun createTemplateConfiguration(project: Project) = LocalLambdaRunConfiguration(project, this)
    override fun getName(): String = "Local"
}

class LocalLambdaRunConfiguration(project: Project, factory: ConfigurationFactory) :
    LambdaRunConfigurationBase<LocalLambdaOptions>(project, factory, "SAM CLI"),
    RefactoringListenerProvider {

    companion object {
        private val logger = getLogger<LocalLambdaRunConfiguration>()
    }

    private val messageBus = project.messageBus

    override val serializableOptions = LocalLambdaOptions()

    override fun getConfigurationEditor(): SettingsEditor<LocalLambdaRunConfiguration> {
        val group = SettingsEditorGroup<LocalLambdaRunConfiguration>()
        group.addEditor(ExecutionBundle.message("run.configuration.configuration.tab.title"), LocalLambdaRunSettingsEditor(project))
        group.addEditor(message("lambda.run_configuration.sam"), SamSettingsEditor())
        group.addAwsConnectionEditor(AwsConnectionSettingsEditor(project))
        return group
    }

    override fun checkConfiguration() {
        checkSamVersion()
        resolveCredentials()
        checkLambdaHandler()
        checkRegion()
        checkInput()
    }

    private fun checkSamVersion() {
        val executablePath = SamSettings.getInstance().executablePath
            ?: throw RuntimeConfigurationError(message("sam.cli_not_configured"))

        if (!FileUtil.exists(executablePath))
            throw RuntimeConfigurationError(message("general.file_not_found", executablePath))

        val promise = SamVersionCache.evaluate(executablePath)
        if (promise.isPending) {
            promise.then { version ->
                messageBus.syncPublisher(
                    SamCliVersionEvaluationListener.TOPIC).samVersionValidationFinished(executablePath, version.result)
            }

            logger.info { "Validation will proceed asynchronously for SAM CLI version" }
            throw RuntimeConfigurationError(message("lambda.run_configuration.sam.validation.in_progress"))
        }

        val errorMessage = try {
            val semVer = promise.blockingGet(0)!!.result
            SamCommon.getInvalidVersionMessage(semVer)
        } catch (e: Exception) {
            ExceptionUtil.getRootCause(e).message ?: message("general.unknown_error")
        }

        errorMessage?.let {
            throw RuntimeConfigurationError(message("lambda.run_configuration.sam.invalid_executable", it)) {
                ShowSettingsUtil.getInstance().showSettingsDialog(project, AwsSettingsConfigurable::class.java)
            }
        }
    }

    private fun checkLambdaHandler() {
        val handlerValidator = project.service<LambdaHandlerValidator>()
        val (handler, runtime) = resolveLambdaInfo(project = project, functionOptions = serializableOptions.functionOptions)
        val promise = handlerValidator.evaluate(LambdaHandlerValidator.LambdaEntry(project, runtime, handler))

        if (promise.isPending) {
            promise.then { isValid ->
                messageBus.syncPublisher(
                    LambdaHandlerEvaluationListener.TOPIC).handlerValidationFinished(handler, isValid)
            }
            logger.info { "Validation will proceed asynchronously for SAM CLI version" }
            throw RuntimeConfigurationError(message("lambda.run_configuration.handler.validation.in_progress"))
        }

        val isHandlerValid = promise.blockingGet(0)!!
        if (!isHandlerValid)
            throw RuntimeConfigurationError(message("lambda.run_configuration.handler_not_found", handler))
    }

    private fun checkRegion() {
        regionId() ?: throw RuntimeConfigurationError(message("configure.validate.no_region_specified"))
    }

    override fun getState(executor: Executor, environment: ExecutionEnvironment): SamRunningState {
        try {
            val (handler, runtime, templateDetails) = resolveLambdaInfo(project = project, functionOptions = serializableOptions.functionOptions)
            val psiElement = handlerPsiElement(handler, runtime)
                ?: throw RuntimeConfigurationError(message("lambda.run_configuration.handler_not_found", handler))

            val samRunSettings = LocalLambdaRunSettings(
                runtime,
                handler,
                resolveInput(),
                timeout(),
                memorySize(),
                environmentVariables(),
                resolveCredentials(),
                resolveRegion(),
                psiElement,
                templateDetails,
                serializableOptions.samOptions.copy()
            )

            return SamRunningState(environment, samRunSettings)
        } catch (e: Exception) {
            throw ExecutionException(e.message, e)
        }
    }

    override fun getRefactoringElementListener(element: PsiElement?): RefactoringElementListener? {
        element?.run {
            val handlerResolver = element.language.runtimeGroup?.let { runtimeGroup ->
                LambdaHandlerResolver.getInstance(runtimeGroup)
            } ?: return null

            val handlerPsi = handlerPsiElement() ?: return null

            if (PsiTreeUtil.isAncestor(element, handlerPsi, false)) {
                return object : RefactoringElementAdapter() {
                    private val originalHandler = serializableOptions.functionOptions.handler

                    override fun elementRenamedOrMoved(newElement: PsiElement) {
                        handlerResolver.determineHandler(handlerPsi)?.let { newHandler ->
                            serializableOptions.functionOptions.handler = newHandler
                        }
                    }

                    override fun undoElementMovedOrRenamed(newElement: PsiElement, oldQualifiedName: String) {
                        serializableOptions.functionOptions.handler = originalHandler
                    }
                }
            }
        }
        return null
    }

    fun useTemplate(templateLocation: String?, logicalId: String?) {
        val functionOptions = serializableOptions.functionOptions
        functionOptions.useTemplate = true

        functionOptions.templateFile = templateLocation
        functionOptions.logicalId = logicalId

        functionOptions.handler = null
        functionOptions.runtime = null
    }

    fun useHandler(runtime: Runtime?, handler: String?) {
        val functionOptions = serializableOptions.functionOptions
        functionOptions.useTemplate = false

        functionOptions.templateFile = null
        functionOptions.logicalId = null

        functionOptions.handler = handler
        functionOptions.runtime = runtime.toString()
    }

    fun isUsingTemplate() = serializableOptions.functionOptions.useTemplate

    fun templateFile() = serializableOptions.functionOptions.templateFile

    fun logicalId() = serializableOptions.functionOptions.logicalId

    fun handler() = serializableOptions.functionOptions.handler

    fun runtime(): Runtime? = Runtime.fromValue(serializableOptions.functionOptions.runtime)?.validOrNull

<<<<<<< HEAD
    fun timeout() = lambdaOptions.functionOptions.timeout

    fun timeout(timeout: Int) {
        lambdaOptions.functionOptions.timeout = timeout
    }

    fun memorySize() = lambdaOptions.functionOptions.memorySize

    fun memorySize(memorySize: Int) {
        lambdaOptions.functionOptions.memorySize = memorySize
    }

    fun environmentVariables() = lambdaOptions.functionOptions.environmentVariables
=======
    fun timeout() = serializableOptions.functionOptions.timeout

    fun timeout(timeout: Int) {
        serializableOptions.functionOptions.timeout = timeout
    }

    fun memorySize() = serializableOptions.functionOptions.memorySize

    fun memorySize(memorySize: Int) {
        serializableOptions.functionOptions.memorySize = memorySize
    }

    fun environmentVariables() = serializableOptions.functionOptions.environmentVariables
>>>>>>> 7bc9d7b4

    fun environmentVariables(envVars: Map<String, String>) {
        serializableOptions.functionOptions.environmentVariables = envVars
    }

    fun dockerNetwork(): String? = serializableOptions.samOptions.dockerNetwork

    fun dockerNetwork(network: String?) {
        serializableOptions.samOptions.dockerNetwork = network
    }

    fun skipPullImage(): Boolean = serializableOptions.samOptions.skipImagePull

    fun skipPullImage(skip: Boolean) {
        serializableOptions.samOptions.skipImagePull = skip
    }

    fun buildInContainer(): Boolean = serializableOptions.samOptions.buildInContainer

    fun buildInContainer(useContainer: Boolean) {
        serializableOptions.samOptions.buildInContainer = useContainer
    }

    fun additionalBuildArgs(): String? = serializableOptions.samOptions.additionalBuildArgs

    fun additionalBuildArgs(args: String?) {
        serializableOptions.samOptions.additionalBuildArgs = args
    }

    fun additionalLocalArgs(): String? = serializableOptions.samOptions.additionalLocalArgs

    fun additionalLocalArgs(args: String?) {
        serializableOptions.samOptions.additionalLocalArgs = args
    }

    override fun suggestedName(): String? {
        val subName = serializableOptions.functionOptions.logicalId ?: handlerDisplayName()
        return "[${message("lambda.run_configuration.local")}] $subName"
    }

    private fun handlerDisplayName(): String? {
        val handler = serializableOptions.functionOptions.handler ?: return null
        return runtime()
            ?.runtimeGroup
            ?.let { LambdaHandlerResolver.getInstance(it) }
            ?.handlerDisplayName(handler) ?: handler
    }

    private fun resolveLambdaFromTemplate(project: Project, templatePath: String?, functionName: String?): Triple<String, Runtime, SamTemplateDetails?> {
        templatePath?.takeUnless { it.isEmpty() }
            ?: throw RuntimeConfigurationError(message("lambda.run_configuration.sam.no_template_specified"))

        functionName ?: throw RuntimeConfigurationError(message("lambda.run_configuration.sam.no_function_specified"))

        val templateFile = LocalFileSystem.getInstance().findFileByPath(templatePath)
            ?: throw RuntimeConfigurationError(message("lambda.run_configuration.sam.template_file_not_found"))

        val function = SamTemplateUtils.findFunctionsFromTemplate(
            project,
            templateFile
        ).find { it.logicalName == functionName }
            ?: throw RuntimeConfigurationError(
                message(
                    "lambda.run_configuration.sam.no_such_function",
                    functionName,
                    templateFile.path
                )
            )

        val handler = tryOrNull { function.handler() }
            ?: throw RuntimeConfigurationError(message("lambda.run_configuration.no_handler_specified"))

        val runtime = tryOrNull { Runtime.fromValue(function.runtime()).validOrNull }
            ?: throw RuntimeConfigurationError(message("lambda.run_configuration.no_runtime_specified"))

        return Triple(handler, runtime, SamTemplateDetails(VfsUtil.virtualToIoFile(templateFile).toPath(), functionName))
    }

    private fun resolveLambdaFromHandler(handler: String?, runtime: Runtime?): Triple<String, Runtime, SamTemplateDetails?> {
        handler ?: throw RuntimeConfigurationError(message("lambda.run_configuration.no_handler_specified"))
        runtime ?: throw RuntimeConfigurationError(message("lambda.run_configuration.no_runtime_specified"))
        return Triple(handler, runtime, null)
    }

    private fun resolveLambdaInfo(project: Project, functionOptions: FunctionOptions): Triple<String, Runtime, SamTemplateDetails?> =
        if (functionOptions.useTemplate) {
            resolveLambdaFromTemplate(
                project = project,
                templatePath = functionOptions.templateFile,
                functionName = functionOptions.logicalId
            )
        } else {
            resolveLambdaFromHandler(
                handler = functionOptions.handler,
                runtime = Runtime.fromValue(functionOptions.runtime)?.validOrNull
            )
        }

    private fun handlerPsiElement(handler: String? = handler(), runtime: Runtime? = runtime()) = try {
        runtime?.let {
            handler?.let {
                findPsiElementsForHandler(project, runtime, handler).firstOrNull()
            }
        }
    } catch (e: Exception) {
        null
    }
}

data class LocalLambdaRunSettings(
    val runtime: Runtime,
    val handler: String,
    val input: String,
    val timeout: Int,
    val memorySize: Int,
    val environmentVariables: Map<String, String>,
    val credentials: ToolkitCredentialsProvider,
    val region: AwsRegion,
    val handlerElement: NavigatablePsiElement,
    val templateDetails: SamTemplateDetails?,
    val samOptions: SamOptions
) {
    val runtimeGroup: RuntimeGroup = runtime.runtimeGroup
        ?: throw IllegalStateException("Attempting to run SAM for unsupported runtime $runtime")
}

data class SamTemplateDetails(val templateFile: Path, val logicalName: String)<|MERGE_RESOLUTION|>--- conflicted
+++ resolved
@@ -225,21 +225,6 @@
 
     fun runtime(): Runtime? = Runtime.fromValue(serializableOptions.functionOptions.runtime)?.validOrNull
 
-<<<<<<< HEAD
-    fun timeout() = lambdaOptions.functionOptions.timeout
-
-    fun timeout(timeout: Int) {
-        lambdaOptions.functionOptions.timeout = timeout
-    }
-
-    fun memorySize() = lambdaOptions.functionOptions.memorySize
-
-    fun memorySize(memorySize: Int) {
-        lambdaOptions.functionOptions.memorySize = memorySize
-    }
-
-    fun environmentVariables() = lambdaOptions.functionOptions.environmentVariables
-=======
     fun timeout() = serializableOptions.functionOptions.timeout
 
     fun timeout(timeout: Int) {
@@ -253,7 +238,6 @@
     }
 
     fun environmentVariables() = serializableOptions.functionOptions.environmentVariables
->>>>>>> 7bc9d7b4
 
     fun environmentVariables(envVars: Map<String, String>) {
         serializableOptions.functionOptions.environmentVariables = envVars
