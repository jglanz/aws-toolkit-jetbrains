// Copyright 2019 Amazon.com, Inc. or its affiliates. All Rights Reserved.
// SPDX-License-Identifier: Apache-2.0

package software.aws.toolkits.jetbrains.services.lambda

import com.intellij.execution.configurations.RuntimeConfigurationError
import com.intellij.execution.process.ProcessAdapter
import com.intellij.execution.process.ProcessEvent
import com.intellij.execution.process.ProcessHandler
import com.intellij.execution.process.ProcessHandlerFactory
import com.intellij.openapi.application.ApplicationManager
import com.intellij.openapi.application.ReadAction
import com.intellij.openapi.extensions.ExtensionPointName
import com.intellij.openapi.module.Module
import com.intellij.openapi.project.rootManager
import com.intellij.openapi.util.Key
import com.intellij.openapi.util.io.FileUtil
import com.intellij.psi.PsiElement
import com.intellij.util.io.Compressor
import com.intellij.util.text.SemVer
import software.amazon.awssdk.services.lambda.model.Runtime
import software.aws.toolkits.core.utils.exists
import software.aws.toolkits.core.utils.getLogger
import software.aws.toolkits.core.utils.info
import software.aws.toolkits.jetbrains.services.lambda.LambdaLimits.DEFAULT_MEMORY_SIZE
import software.aws.toolkits.jetbrains.services.lambda.LambdaLimits.DEFAULT_TIMEOUT
import software.aws.toolkits.jetbrains.services.lambda.execution.PathMapping
import software.aws.toolkits.jetbrains.services.lambda.sam.SamCommon
import software.aws.toolkits.jetbrains.services.lambda.sam.SamOptions
import software.aws.toolkits.jetbrains.services.lambda.sam.SamTemplateUtils
import software.aws.toolkits.resources.message
import java.io.File
import java.nio.file.Path
import java.util.concurrent.CompletableFuture
import java.util.concurrent.ExecutionException

abstract class LambdaBuilder {

    /**
     * Returns the base directory of the Lambda handler
     */
    abstract fun baseDirectory(module: Module, handlerElement: PsiElement): String

    /**
     * Creates a package for the given lambda including source files archived in the correct format.
     */
    fun buildLambda(
        module: Module,
        handlerElement: PsiElement,
        handler: String,
        runtime: Runtime,
        timeout: Int,
        memorySize: Int,
        envVars: Map<String, String>,
        samOptions: SamOptions,
        onStart: (ProcessHandler) -> Unit = {}
    ): BuiltLambda {
        val baseDir = baseDirectory(module, handlerElement)

        val customTemplate = File(getOrCreateBuildDirectory(module), "template.yaml")
        FileUtil.createIfDoesntExist(customTemplate)

        val logicalId = "Function"
<<<<<<< HEAD
        SamTemplateUtils.writeDummySamTemplate(customTemplate, logicalId, runtime, baseDir, handler, envVars)
=======
        SamTemplateUtils.writeDummySamTemplate(customTemplate, logicalId, runtime, baseDir, handler, timeout, memorySize, envVars)
>>>>>>> d14d9458

        return buildLambdaFromTemplate(module, customTemplate.toPath(), logicalId, samOptions, onStart)
    }

    open fun buildLambdaFromTemplate(
        module: Module,
        templateLocation: Path,
        logicalId: String,
        samOptions: SamOptions,
        onStart: (ProcessHandler) -> Unit = {}
    ): BuiltLambda {
        val future = CompletableFuture<BuiltLambda>()

        val functions = SamTemplateUtils.findFunctionsFromTemplate(
            module.project,
            templateLocation.toFile()
        )

        val codeLocation = ReadAction.compute<String, Throwable> {
            functions.find { it.logicalName == logicalId }
                ?.codeLocation()
                ?: throw RuntimeConfigurationError(
                    message(
                        "lambda.run_configuration.sam.no_such_function",
                        logicalId,
                        templateLocation
                    )
                )
        }

        ApplicationManager.getApplication().executeOnPooledThread {
            val buildDir = getOrCreateBuildDirectory(module).toPath()

            val commandLine = SamCommon.getSamCommandLine()
                .withParameters("build")
                .withParameters("--template")
                .withParameters(templateLocation.toString())
                .withParameters("--build-dir")
                .withParameters(buildDir.toString())

            if (samOptions.buildInContainer) {
                commandLine.withParameters("--use-container")
            }

            if (samOptions.skipImagePull) {
                commandLine.withParameters("--skip-pull-image")
            }

            samOptions.dockerNetwork?.let {
                if (it.isNotBlank()) {
                    commandLine.withParameters("--docker-network")
                        .withParameters(it.trim())
                }
            }

<<<<<<< HEAD
=======
            samOptions.additionalBuildArgs?.let {
                if (it.isNotBlank()) {
                    commandLine.withParameters(*it.split(" ").toTypedArray())
                }
            }

>>>>>>> d14d9458
            // TODO: FIX_WHEN_SAM_MIN_IS_0.16
            SemVer.parseFromText(SamCommon.getVersionString())?.let {
                if (it.isGreaterOrEqualThan(0, 16, 0)) {
                    commandLine.withParameters(logicalId)
                }
            }

            val pathMappings = listOf(
                PathMapping(templateLocation.parent.resolve(codeLocation).toString(), "/"),
                PathMapping(buildDir.resolve(logicalId).toString(), "/")
            )

            val processHandler = ProcessHandlerFactory.getInstance().createColoredProcessHandler(commandLine)
            processHandler.addProcessListener(object : ProcessAdapter() {
                override fun onTextAvailable(event: ProcessEvent, outputType: Key<*>) {
                    // TODO: We should find a way to show the output of this in the UI
                    LOG.info { event.text }

                    if (ApplicationManager.getApplication().isUnitTestMode) {
                        println("SAM CLI: ${event.text}")
                    }
                }

                override fun processTerminated(event: ProcessEvent) {
                    if (event.exitCode == 0) {
                        val builtTemplate = buildDir.resolve("template.yaml")

                        if (!builtTemplate.exists()) {
                            future.completeExceptionally(IllegalStateException("Failed to locate built template, $builtTemplate does not exist"))
                        }

                        future.complete(
                            BuiltLambda(
                                builtTemplate,
                                buildDir.resolve(logicalId),
                                pathMappings
                            )
                        )
                    } else {
                        future.completeExceptionally(IllegalStateException(message("sam.build.failed")))
                    }
                }
            })

            onStart.invoke(processHandler)

            processHandler.startNotify()
        }

        return try {
            future.get()
        } catch (e: ExecutionException) {
            throw e.cause ?: e
        }
    }

    open fun packageLambda(
        module: Module,
        handlerElement: PsiElement,
        handler: String,
        runtime: Runtime,
        samOptions: SamOptions,
        onStart: (ProcessHandler) -> Unit = {}
    ): Path {
<<<<<<< HEAD
        val builtLambda = buildLambda(module, handlerElement, handler, runtime, emptyMap(), samOptions, onStart)
=======
        val builtLambda = buildLambda(module, handlerElement, handler, runtime, DEFAULT_TIMEOUT, DEFAULT_MEMORY_SIZE, emptyMap(), samOptions, onStart)
>>>>>>> d14d9458
        val zipLocation = FileUtil.createTempFile("builtLambda", "zip", true)
        Compressor.Zip(zipLocation).use {
            it.addDirectory(builtLambda.codeLocation.toFile())
        }
        return zipLocation.toPath()
    }

    /**
     * Returns the build directory of the project. Create this if it doesn't exist yet.
     */
    private fun getOrCreateBuildDirectory(module: Module): File {
        val contentRoot = module.rootManager.contentRoots.firstOrNull()
            ?: throw IllegalStateException(message("lambda.build.module_with_no_content_root", module.name))
        val buildFolder = File(contentRoot.path, ".aws-sam/build")
        FileUtil.createDirectory(buildFolder)
        return buildFolder
    }

    companion object : RuntimeGroupExtensionPointObject<LambdaBuilder>(ExtensionPointName("aws.toolkit.lambda.builder")) {
        private val LOG = getLogger<LambdaBuilder>()
    }
}

/**
 * Represents the result of building a Lambda
 *
 * @param templateLocation The path to the build generated template
 * @param codeLocation The path to the built lambda directory
 * @param mappings Source mappings from original codeLocation to the path inside of the archive
 */
data class BuiltLambda(
    val templateLocation: Path,
    val codeLocation: Path,
    val mappings: List<PathMapping> = emptyList()
)

// TODO Use these in this class
sealed class BuildLambdaRequest

data class BuildLambdaFromTemplate(
    val templateLocation: Path,
    val logicalId: String,
    val samOptions: SamOptions
) : BuildLambdaRequest()

data class BuildLambdaFromHandler(
    val handlerElement: PsiElement,
    val handler: String,
    val runtime: Runtime,
    val timeout: Int,
    val memorySize: Int,
    val envVars: Map<String, String>,
    val samOptions: SamOptions
) : BuildLambdaRequest()

data class PackageLambdaFromHandler(
    val handlerElement: PsiElement,
    val handler: String,
    val runtime: Runtime,
    val samOptions: SamOptions
)<|MERGE_RESOLUTION|>--- conflicted
+++ resolved
@@ -61,11 +61,7 @@
         FileUtil.createIfDoesntExist(customTemplate)
 
         val logicalId = "Function"
-<<<<<<< HEAD
-        SamTemplateUtils.writeDummySamTemplate(customTemplate, logicalId, runtime, baseDir, handler, envVars)
-=======
         SamTemplateUtils.writeDummySamTemplate(customTemplate, logicalId, runtime, baseDir, handler, timeout, memorySize, envVars)
->>>>>>> d14d9458
 
         return buildLambdaFromTemplate(module, customTemplate.toPath(), logicalId, samOptions, onStart)
     }
@@ -121,15 +117,12 @@
                 }
             }
 
-<<<<<<< HEAD
-=======
             samOptions.additionalBuildArgs?.let {
                 if (it.isNotBlank()) {
                     commandLine.withParameters(*it.split(" ").toTypedArray())
                 }
             }
 
->>>>>>> d14d9458
             // TODO: FIX_WHEN_SAM_MIN_IS_0.16
             SemVer.parseFromText(SamCommon.getVersionString())?.let {
                 if (it.isGreaterOrEqualThan(0, 16, 0)) {
@@ -194,11 +187,7 @@
         samOptions: SamOptions,
         onStart: (ProcessHandler) -> Unit = {}
     ): Path {
-<<<<<<< HEAD
-        val builtLambda = buildLambda(module, handlerElement, handler, runtime, emptyMap(), samOptions, onStart)
-=======
         val builtLambda = buildLambda(module, handlerElement, handler, runtime, DEFAULT_TIMEOUT, DEFAULT_MEMORY_SIZE, emptyMap(), samOptions, onStart)
->>>>>>> d14d9458
         val zipLocation = FileUtil.createTempFile("builtLambda", "zip", true)
         Compressor.Zip(zipLocation).use {
             it.addDirectory(builtLambda.codeLocation.toFile())
