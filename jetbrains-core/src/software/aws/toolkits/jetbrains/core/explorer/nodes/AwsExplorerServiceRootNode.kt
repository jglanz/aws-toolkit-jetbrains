// Copyright 2019 Amazon.com, Inc. or its affiliates. All Rights Reserved.
// SPDX-License-Identifier: Apache-2.0

package software.aws.toolkits.jetbrains.core.explorer.nodes

import com.intellij.openapi.project.Project
import software.aws.toolkits.jetbrains.core.AwsResourceCache
import software.aws.toolkits.jetbrains.core.Resource
import software.aws.toolkits.jetbrains.core.explorer.AwsExplorerService

/**
 * Top level node for any AWS service node
 */
abstract class AwsExplorerServiceRootNode(project: Project, private val service: AwsExplorerService) :
<<<<<<< HEAD
    AwsExplorerNode<String>(project, service.displayName, null), ResourceParentNode {
=======
    AwsExplorerNode<String>(project, service.displayName, null),
    ResourceActionNode,
    ResourceParentNode {
>>>>>>> 7bc9d7b4

    val serviceId: String
        get() = service.serviceId

    override fun isAlwaysShowPlus(): Boolean = true
<<<<<<< HEAD
=======
    override fun actionGroupName() = "aws.toolkit.explorer.$serviceId"
}

abstract class CacheBackedAwsExplorerServiceRootNode<T>(project: Project, service: AwsExplorerService, private val resource: Resource<out Collection<T>>) :
    AwsExplorerServiceRootNode(project, service) {

    final override fun getChildrenInternal(): List<AwsExplorerNode<*>> = AwsResourceCache.getInstance(nodeProject).getResourceNow(resource).map(this::toNode)

    abstract fun toNode(child: T): AwsExplorerNode<*>
>>>>>>> 7bc9d7b4
}<|MERGE_RESOLUTION|>--- conflicted
+++ resolved
@@ -12,20 +12,14 @@
  * Top level node for any AWS service node
  */
 abstract class AwsExplorerServiceRootNode(project: Project, private val service: AwsExplorerService) :
-<<<<<<< HEAD
-    AwsExplorerNode<String>(project, service.displayName, null), ResourceParentNode {
-=======
     AwsExplorerNode<String>(project, service.displayName, null),
     ResourceActionNode,
     ResourceParentNode {
->>>>>>> 7bc9d7b4
 
     val serviceId: String
         get() = service.serviceId
 
     override fun isAlwaysShowPlus(): Boolean = true
-<<<<<<< HEAD
-=======
     override fun actionGroupName() = "aws.toolkit.explorer.$serviceId"
 }
 
@@ -35,5 +29,4 @@
     final override fun getChildrenInternal(): List<AwsExplorerNode<*>> = AwsResourceCache.getInstance(nodeProject).getResourceNow(resource).map(this::toNode)
 
     abstract fun toNode(child: T): AwsExplorerNode<*>
->>>>>>> 7bc9d7b4
 }