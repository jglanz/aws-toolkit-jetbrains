// Copyright 2019 Amazon.com, Inc. or its affiliates. All Rights Reserved.
// SPDX-License-Identifier: Apache-2.0

@file:Suppress("DEPRECATION") // TODO: Investigate AsyncTreeModel FIX_WHEN_MIN_IS_192
package software.aws.toolkits.jetbrains.core.explorer

import com.intellij.execution.Location
import com.intellij.ide.util.treeView.NodeDescriptor
import com.intellij.ide.util.treeView.NodeRenderer
import com.intellij.openapi.actionSystem.ActionGroup
import com.intellij.openapi.actionSystem.AnAction
import com.intellij.openapi.actionSystem.DataKey
import com.intellij.openapi.actionSystem.DefaultActionGroup
import com.intellij.openapi.actionSystem.ex.ActionManagerEx
import com.intellij.openapi.application.runInEdt
import com.intellij.openapi.project.Project
import com.intellij.openapi.ui.SimpleToolWindowPanel
import com.intellij.ui.DoubleClickListener
import com.intellij.ui.HyperlinkLabel
import com.intellij.ui.PopupHandler
import com.intellij.ui.ScrollPaneFactory
import com.intellij.ui.TreeUIHelper
import com.intellij.ui.components.panels.Wrapper
import com.intellij.ui.treeStructure.Tree
<<<<<<< HEAD
import com.intellij.util.ui.JBSwingUtilities
=======
import com.intellij.util.ui.UIUtil
>>>>>>> 78ec275e
import software.aws.toolkits.jetbrains.components.telemetry.ToolkitActionPlaces
import software.aws.toolkits.jetbrains.core.SettingsSelector
import software.aws.toolkits.jetbrains.core.credentials.ProjectAccountSettingsManager
import software.aws.toolkits.jetbrains.core.credentials.ProjectAccountSettingsManager.AccountSettingsChangedNotifier
import software.aws.toolkits.jetbrains.core.credentials.ProjectAccountSettingsManager.AccountSettingsChangedNotifier.AccountSettingsEvent
import software.aws.toolkits.jetbrains.core.explorer.ExplorerDataKeys.SELECTED_RESOURCE_NODES
import software.aws.toolkits.jetbrains.core.explorer.ExplorerDataKeys.SELECTED_SERVICE_NODE
import software.aws.toolkits.jetbrains.core.explorer.actions.CopyArnAction
import software.aws.toolkits.jetbrains.core.explorer.nodes.AwsExplorerNode
import software.aws.toolkits.jetbrains.core.explorer.nodes.AwsExplorerResourceNode
import software.aws.toolkits.jetbrains.core.explorer.nodes.AwsExplorerServiceRootNode
import software.aws.toolkits.jetbrains.services.lambda.LambdaFunctionNode
import software.aws.toolkits.jetbrains.services.lambda.execution.remote.RemoteLambdaLocation
import software.aws.toolkits.jetbrains.ui.tree.AsyncTreeModel
import software.aws.toolkits.jetbrains.ui.tree.StructureTreeModel
import software.aws.toolkits.resources.message
import java.awt.Component
import java.awt.event.MouseEvent
import javax.swing.JPanel
import javax.swing.JTree
import javax.swing.tree.DefaultMutableTreeNode
import javax.swing.tree.TreeModel

class ExplorerToolWindow(private val project: Project) : SimpleToolWindowPanel(true, true), AccountSettingsChangedNotifier {
    private val actionManager = ActionManagerEx.getInstanceEx()
    private val projectAccountSettingsManager = ProjectAccountSettingsManager.getInstance(project)

    private val treePanelWrapper: Wrapper = Wrapper()
    private val errorPanel: JPanel
    private val awsTreeModel = AwsExplorerTreeStructure(project)
    private val structureTreeModel = StructureTreeModel(
        awsTreeModel,
        compareBy(String.CASE_INSENSITIVE_ORDER) { it.toString() },
        project)
    private var awsTree = createTree(AsyncTreeModel(structureTreeModel, true, project))
    private val awsTreePanel = ScrollPaneFactory.createScrollPane(awsTree)
    private val settingsSelector by lazy {
        SettingsSelector(project)
    }

    init {
        val select = HyperlinkLabel(message("configure.toolkit"))
        select.addHyperlinkListener { settingsSelector.settingsPopup(select, showRegions = false).showInCenterOf(select) }

        errorPanel = JPanel()
        errorPanel.add(select)

        setContent(treePanelWrapper)

        project.messageBus.connect().subscribe(ProjectAccountSettingsManager.ACCOUNT_SETTINGS_CHANGED, this)

        treePanelWrapper.setContent(errorPanel)
    }

    override fun settingsChanged(event: AccountSettingsEvent) {
        if (!event.isLoading) {
            runInEdt {
                if (!projectAccountSettingsManager.hasActiveCredentials()) {
                    treePanelWrapper.setContent(errorPanel)
                } else {
                    invalidateTree()
                    treePanelWrapper.setContent(awsTreePanel)
                }
            }
        }
    }

    internal fun invalidateTree() {
        structureTreeModel.invalidate()
    }

    private fun createTree(model: TreeModel): Tree {
        val awsTree = Tree(model)
        TreeUIHelper.getInstance().installTreeSpeedSearch(awsTree)
<<<<<<< HEAD
=======
        @Suppress("DEPRECATION") // TODO: Remove when we drop < 192 FIX_WHEN_MIN_IS_192
        UIUtil.setLineStyleAngled(awsTree)
>>>>>>> 78ec275e
        awsTree.isRootVisible = false
        awsTree.autoscrolls = true
        awsTree.cellRenderer = AwsTreeCellRenderer()

        object : DoubleClickListener() {
            override fun onDoubleClick(event: MouseEvent): Boolean {
                val path = awsTree.getClosestPathForLocation(event.x, event.y)
                (path?.lastPathComponent as? AwsExplorerNode<*>)?.onDoubleClick()
                return true
            }
        }.installOn(awsTree)

        awsTree.addMouseListener(object : PopupHandler() {
            override fun invokePopup(comp: Component?, x: Int, y: Int) {
                // Build a right click menu based on the selected first node
                // All nodes must be the same type (e.g. all S3 buckets, or a service node)
                val explorerNode = getSelectedNodesSameType<AwsExplorerNode<*>>()?.get(0) ?: return
                val additionalActions = mutableListOf<AnAction>()
                val actionGroupName = when (explorerNode) {
                    is AwsExplorerServiceRootNode ->
                        "aws.toolkit.explorer.${explorerNode.serviceId}"
                    is AwsExplorerResourceNode<*> -> {
                        additionalActions.add(CopyArnAction())
                        val suffix = if (explorerNode.immutable) ".immutable" else ""
                        "aws.toolkit.explorer.${explorerNode.serviceId}.${explorerNode.resourceType()}$suffix"
                    }
                    else -> null
                }
                val actionGroup = DefaultActionGroup()
                (actionGroupName?.let { actionManager.getAction(it) } as? ActionGroup)?.let { actionGroup.addAll(it) }
                additionalActions.forEach { actionGroup.add(it) }

                if (actionGroup.childrenCount > 0) {
                    val popupMenu = actionManager.createActionPopupMenu(ToolkitActionPlaces.EXPLORER_WINDOW, actionGroup)
                    popupMenu.component.show(comp, x, y)
                }
            }
        })

        return awsTree
    }

    override fun getData(dataId: String): Any? {
        if (SELECTED_RESOURCE_NODES.`is`(dataId)) {
            return getSelectedNodesSameType<AwsExplorerResourceNode<*>>()
        }
        if (SELECTED_SERVICE_NODE.`is`(dataId)) {
            return getSelectedServiceNode()
        }
        if (Location.DATA_KEY.`is`(dataId)) {
            val lambdas = getSelectedNodesSameType<LambdaFunctionNode>()
            if (lambdas?.size != 1) {
                return null
            }

            return RemoteLambdaLocation(project, lambdas.first().value)
        }

        return super.getData(dataId)
    }

    private fun getSelectedNode(): AwsExplorerNode<*>? {
        val nodes = getSelectedNodes<AwsExplorerNode<*>>()
        return if (nodes.size == 1) nodes[0] else null
    }

    private fun getSelectedServiceNode(): AwsExplorerServiceRootNode? = getSelectedNode() as? AwsExplorerServiceRootNode

    /**
     * Returns the list of selected nodes if they are all of the same type
     */
    private inline fun <reified T : AwsExplorerNode<*>> getSelectedNodesSameType(): List<T>? {
        val selectedNodes = getSelectedNodes<T>()
        if (selectedNodes.isEmpty()) {
            return null
        }

        val firstClass = selectedNodes[0]::class.java
        return if (selectedNodes.all { firstClass.isInstance(it) }) {
            selectedNodes
        } else {
            null
        }
    }

    private inline fun <reified T : AwsExplorerNode<*>> getSelectedNodes() = awsTree.selectionPaths?.let {
        it.map { it.lastPathComponent }
            .filterIsInstance<DefaultMutableTreeNode>()
            .map { it.userObject }
            .filterIsInstance<T>()
            .toList()
    } ?: emptyList<T>()

    private class AwsTreeCellRenderer : NodeRenderer() {
        override fun customizeCellRenderer(
            tree: JTree,
            value: Any,
            selected: Boolean,
            expanded: Boolean,
            leaf: Boolean,
            row: Int,
            hasFocus: Boolean
        ) {
            super.customizeCellRenderer(tree, value, selected, expanded, leaf, row, hasFocus)
            if (value is DefaultMutableTreeNode && value.userObject is NodeDescriptor<*>) {
                icon = (value.userObject as NodeDescriptor<*>).icon
            }
        }
    }
}

object ExplorerDataKeys {
    /**
     * Returns all the selected resource nodes. getData() will return null if not all selected items are same type
     */
    val SELECTED_RESOURCE_NODES = DataKey.create<List<AwsExplorerResourceNode<*>>>("aws.explorer.resourceNodes")
    /**
     * Returns the selected Service node. getData() will return null if more than one item is selected
     */
    val SELECTED_SERVICE_NODE = DataKey.create<AwsExplorerNode<*>>("aws.explorer.serviceNode")
}<|MERGE_RESOLUTION|>--- conflicted
+++ resolved
@@ -22,11 +22,7 @@
 import com.intellij.ui.TreeUIHelper
 import com.intellij.ui.components.panels.Wrapper
 import com.intellij.ui.treeStructure.Tree
-<<<<<<< HEAD
-import com.intellij.util.ui.JBSwingUtilities
-=======
 import com.intellij.util.ui.UIUtil
->>>>>>> 78ec275e
 import software.aws.toolkits.jetbrains.components.telemetry.ToolkitActionPlaces
 import software.aws.toolkits.jetbrains.core.SettingsSelector
 import software.aws.toolkits.jetbrains.core.credentials.ProjectAccountSettingsManager
@@ -101,11 +97,8 @@
     private fun createTree(model: TreeModel): Tree {
         val awsTree = Tree(model)
         TreeUIHelper.getInstance().installTreeSpeedSearch(awsTree)
-<<<<<<< HEAD
-=======
         @Suppress("DEPRECATION") // TODO: Remove when we drop < 192 FIX_WHEN_MIN_IS_192
         UIUtil.setLineStyleAngled(awsTree)
->>>>>>> 78ec275e
         awsTree.isRootVisible = false
         awsTree.autoscrolls = true
         awsTree.cellRenderer = AwsTreeCellRenderer()
