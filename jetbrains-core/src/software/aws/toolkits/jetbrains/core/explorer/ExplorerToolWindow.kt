--- conflicted
+++ resolved
@@ -5,10 +5,7 @@
 package software.aws.toolkits.jetbrains.core.explorer
 
 import com.intellij.execution.Location
-<<<<<<< HEAD
-=======
 import com.intellij.ide.util.treeView.AbstractTreeNode
->>>>>>> 7bc9d7b4
 import com.intellij.ide.util.treeView.NodeDescriptor
 import com.intellij.ide.util.treeView.NodeRenderer
 import com.intellij.openapi.actionSystem.ActionGroup
@@ -17,10 +14,7 @@
 import com.intellij.openapi.actionSystem.DefaultActionGroup
 import com.intellij.openapi.actionSystem.ex.ActionManagerEx
 import com.intellij.openapi.application.runInEdt
-<<<<<<< HEAD
-=======
 import com.intellij.openapi.components.ServiceManager
->>>>>>> 7bc9d7b4
 import com.intellij.openapi.project.Project
 import com.intellij.openapi.ui.SimpleToolWindowPanel
 import com.intellij.ui.DoubleClickListener
@@ -30,10 +24,6 @@
 import com.intellij.ui.TreeUIHelper
 import com.intellij.ui.components.panels.Wrapper
 import com.intellij.ui.treeStructure.Tree
-<<<<<<< HEAD
-import com.intellij.util.ui.UIUtil
-=======
->>>>>>> 7bc9d7b4
 import software.aws.toolkits.jetbrains.components.telemetry.ToolkitActionPlaces
 import software.aws.toolkits.jetbrains.core.SettingsSelector
 import software.aws.toolkits.jetbrains.core.credentials.ProjectAccountSettingsManager
@@ -42,21 +32,12 @@
 import software.aws.toolkits.jetbrains.core.explorer.ExplorerDataKeys.SELECTED_NODES
 import software.aws.toolkits.jetbrains.core.explorer.ExplorerDataKeys.SELECTED_RESOURCE_NODES
 import software.aws.toolkits.jetbrains.core.explorer.ExplorerDataKeys.SELECTED_SERVICE_NODE
-<<<<<<< HEAD
-import software.aws.toolkits.jetbrains.core.explorer.actions.CopyArn
-import software.aws.toolkits.jetbrains.core.explorer.nodes.AwsExplorerNode
-import software.aws.toolkits.jetbrains.core.explorer.nodes.AwsExplorerResourceNode
-import software.aws.toolkits.jetbrains.core.explorer.nodes.AwsExplorerServiceRootNode
-import software.aws.toolkits.jetbrains.services.lambda.LambdaFunctionNode
-import software.aws.toolkits.jetbrains.services.lambda.execution.remote.RemoteLambdaLocation
-=======
 import software.aws.toolkits.jetbrains.core.explorer.actions.CopyArnAction
 import software.aws.toolkits.jetbrains.core.explorer.nodes.AwsExplorerNode
 import software.aws.toolkits.jetbrains.core.explorer.nodes.AwsExplorerResourceNode
 import software.aws.toolkits.jetbrains.core.explorer.nodes.AwsExplorerServiceRootNode
 import software.aws.toolkits.jetbrains.core.explorer.nodes.ResourceActionNode
 import software.aws.toolkits.jetbrains.core.explorer.nodes.ResourceLocationNode
->>>>>>> 7bc9d7b4
 import software.aws.toolkits.jetbrains.ui.tree.AsyncTreeModel
 import software.aws.toolkits.jetbrains.ui.tree.StructureTreeModel
 import software.aws.toolkits.resources.message
@@ -74,14 +55,7 @@
     private val treePanelWrapper: Wrapper = Wrapper()
     private val errorPanel: JPanel
     private val awsTreeModel = AwsExplorerTreeStructure(project)
-<<<<<<< HEAD
-    private val structureTreeModel = StructureTreeModel(
-        awsTreeModel,
-        compareBy(String.CASE_INSENSITIVE_ORDER) { it.toString() },
-        project)
-=======
     private val structureTreeModel = StructureTreeModel(awsTreeModel, project)
->>>>>>> 7bc9d7b4
     private var awsTree = createTree(AsyncTreeModel(structureTreeModel, true, project))
     private val awsTreePanel = ScrollPaneFactory.createScrollPane(awsTree)
     private val settingsSelector by lazy {
@@ -99,30 +73,11 @@
 
         project.messageBus.connect().subscribe(ProjectAccountSettingsManager.ACCOUNT_SETTINGS_CHANGED, this)
 
-<<<<<<< HEAD
-        treePanelWrapper.setContent(errorPanel)
-=======
         load()
->>>>>>> 7bc9d7b4
     }
 
     override fun settingsChanged(event: AccountSettingsEvent) {
         if (!event.isLoading) {
-<<<<<<< HEAD
-            runInEdt {
-                if (!projectAccountSettingsManager.hasActiveCredentials()) {
-                    treePanelWrapper.setContent(errorPanel)
-                } else {
-                    invalidateTree()
-                    treePanelWrapper.setContent(awsTreePanel)
-                }
-            }
-        }
-    }
-
-    internal fun invalidateTree() {
-        structureTreeModel.invalidate()
-=======
             load()
         }
     }
@@ -151,7 +106,6 @@
         } else {
             structureTreeModel.invalidate()
         }
->>>>>>> 7bc9d7b4
     }
 
     private fun createTree(model: TreeModel): Tree {
@@ -164,12 +118,7 @@
         object : DoubleClickListener() {
             override fun onDoubleClick(event: MouseEvent): Boolean {
                 val path = awsTree.getClosestPathForLocation(event.x, event.y)
-<<<<<<< HEAD
-                val selected = path?.lastPathComponent as? DefaultMutableTreeNode
-                (selected?.userObject as? AwsExplorerNode<*>)?.onDoubleClick()
-=======
                 ((path?.lastPathComponent as? DefaultMutableTreeNode)?.userObject as? AwsExplorerNode<*>)?.onDoubleClick()
->>>>>>> 7bc9d7b4
                 return true
             }
         }.installOn(awsTree)
@@ -180,21 +129,9 @@
                 // All nodes must be the same type (e.g. all S3 buckets, or a service node)
                 val explorerNode = getSelectedNodesSameType<AwsExplorerNode<*>>()?.get(0) ?: return
                 val additionalActions = mutableListOf<AnAction>()
-<<<<<<< HEAD
-                val actionGroupName = when (explorerNode) {
-                    is AwsExplorerServiceRootNode ->
-                        "aws.toolkit.explorer.${explorerNode.serviceId}"
-                    is AwsExplorerResourceNode<*> -> {
-                        additionalActions.add(CopyArn(explorerNode.resourceArn()))
-                        val suffix = if (explorerNode.immutable) ".immutable" else ""
-                        "aws.toolkit.explorer.${explorerNode.serviceId}.${explorerNode.resourceType()}$suffix"
-                    }
-                    else -> null
-=======
                 val actionGroupName = (explorerNode as? ResourceActionNode)?.actionGroupName()
                 if (explorerNode is AwsExplorerResourceNode<*>) {
                     additionalActions.add(CopyArnAction())
->>>>>>> 7bc9d7b4
                 }
                 val actionGroup = DefaultActionGroup()
                 (actionGroupName?.let { actionManager.getAction(it) } as? ActionGroup)?.let { actionGroup.addAll(it) }
@@ -223,12 +160,7 @@
                     (resourceNodes.first() as? ResourceLocationNode)?.location()
                 }
             }
-<<<<<<< HEAD
-
-            return RemoteLambdaLocation(project, lambdas.first().value)
-=======
             else -> super.getData(dataId)
->>>>>>> 7bc9d7b4
         }
 
     private fun getSelectedNode(): AwsExplorerNode<*>? {
