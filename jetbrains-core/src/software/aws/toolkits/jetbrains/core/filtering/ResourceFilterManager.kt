--- conflicted
+++ resolved
@@ -21,13 +21,9 @@
         this.state = state
     }
 
-<<<<<<< HEAD
-    fun filtersEnabled() = tagFiltersEnabled() || cloudFormationFiltersEnabled()
-    fun tagFiltersEnabled(): Boolean = state.any { it.value.enabled && it.value.tags.isNotEmpty() }
-    fun cloudFormationFiltersEnabled(): Boolean = state.any {it.value.enabled && it.value.stacks.isNotEmpty() }
-=======
+    fun filtersEnabled() = state.values.any { it.enabled }
+    fun cloudFormationFiltersEnabled(): Boolean = state.values.filterIsInstance<StackFilter>().any { it.enabled && it.stackID.isNotBlank() }
     fun tagFiltersEnabled(): Boolean = state.values.filterIsInstance<TagFilter>().any { it.enabled && it.tagKey.isValidTagKey() }
->>>>>>> ed2d2cc7
 
     // get resources based on the currently applied filters
     fun getTaggedResources(project: Project, serviceId: String, resourceType: String? = null): List<ResourceTagMapping> {
